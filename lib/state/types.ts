--- conflicted
+++ resolved
@@ -2,30 +2,18 @@
 
 // Event catalog mapping type -> payload shape
 export type EventMap = {
-<<<<<<< HEAD
   'player/added': { id: string; name: string };
   'player/renamed': { id: string; name: string };
   'player/removed': { id: string };
   'players/reordered': { order: string[] };
+  'player/dropped': { id: string; fromRound: number };
+  'player/resumed': { id: string; fromRound: number };
   'score/added': { playerId: string; delta: number };
   'round/state-set': { round: number; state: RoundState };
   'bid/set': { round: number; playerId: string; bid: number };
   'made/set': { round: number; playerId: string; made: boolean };
   'round/finalize': { round: number };
 };
-=======
-	  'player/added': { id: string; name: string };
-	  'player/renamed': { id: string; name: string };
-	  'player/removed': { id: string };
-	  'player/dropped': { id: string; fromRound: number };
-	  'player/resumed': { id: string; fromRound: number };
-	  'score/added': { playerId: string; delta: number };
-	  'round/state-set': { round: number; state: RoundState };
-	  'bid/set': { round: number; playerId: string; bid: number };
-	  'made/set': { round: number; playerId: string; made: boolean };
-	  'round/finalize': { round: number };
-	};
->>>>>>> 8ad69a3e
 
 export type AppEventType = keyof EventMap;
 export type EventPayloadByType<T extends AppEventType> = EventMap[T];
@@ -76,7 +64,6 @@
     case 'player/added': {
       const { id, name } = event.payload as EventMap['player/added'];
       if (state.players[id]) return state;
-<<<<<<< HEAD
       // Assign next order index if any ordering exists; else leave mapping untouched (selector will fallback)
       const hasAnyOrder = Object.keys(state.display_order ?? {}).length > 0;
       const nextIdx = hasAnyOrder
@@ -88,16 +75,14 @@
       const display_order = hasAnyOrder
         ? { ...(state.display_order ?? {}), [id]: nextIdx }
         : { ...(state.display_order ?? {}) };
-      return { ...state, players: { ...state.players, [id]: name }, display_order };
-=======
+      // Initialize per-round presence: absent for already-scored rounds; present otherwise
       const rounds: Record<number, RoundData> = {};
       for (const [k, r] of Object.entries(state.rounds)) {
         const present = { ...(r.present ?? {}) } as Record<string, boolean>;
         present[id] = r.state === 'scored' ? false : true;
         rounds[Number(k)] = { ...r, present } as RoundData;
       }
-      return { ...state, players: { ...state.players, [id]: name }, rounds };
->>>>>>> 8ad69a3e
+      return { ...state, players: { ...state.players, [id]: name }, display_order, rounds };
     }
     case 'player/renamed': {
       const { id, name } = event.payload as EventMap['player/renamed'];
