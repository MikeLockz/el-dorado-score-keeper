--- conflicted
+++ resolved
@@ -13,27 +13,18 @@
   'bid/set': { round: number; playerId: string; bid: number };
   'made/set': { round: number; playerId: string; made: boolean };
   'round/finalize': { round: number };
-<<<<<<< HEAD
-  // Single-player runtime events (engine state stored in the same event store)
-  'sp/reset': {};
-=======
   // Single-player events
   'sp/reset': Record<never, never>;
->>>>>>> aaa869f8
   'sp/deal': {
     roundNo: number;
     dealerId: string;
     order: string[];
     trump: 'clubs' | 'diamonds' | 'hearts' | 'spades';
     trumpCard: { suit: 'clubs' | 'diamonds' | 'hearts' | 'spades'; rank: number };
-<<<<<<< HEAD
-    hands: Record<string, Array<{ suit: 'clubs' | 'diamonds' | 'hearts' | 'spades'; rank: number }>>;
-=======
     hands: Record<
       string,
       Array<{ suit: 'clubs' | 'diamonds' | 'hearts' | 'spades'; rank: number }>
     >;
->>>>>>> aaa869f8
   };
   'sp/phase-set': { phase: 'setup' | 'bidding' | 'playing' | 'done' };
   'sp/trick/played': {
@@ -42,10 +33,7 @@
   };
   'sp/trick/cleared': { winnerId: string };
   'sp/trump-broken-set': { broken: boolean };
-<<<<<<< HEAD
-=======
   'sp/leader-set': { leaderId: string };
->>>>>>> aaa869f8
 };
 
 export type AppEventType = keyof EventMap;
@@ -69,40 +57,24 @@
 export type RoundState = 'locked' | 'bidding' | 'playing' | 'complete' | 'scored';
 
 export type RoundData = Readonly<{
-	  state: RoundState;
-	  bids: Record<string, number>;
-	  made: Record<string, boolean | null>;
-	  // If present[pid] === false, player is absent for the round. Missing implies present.
-	  present?: Record<string, boolean>;
-	}>;
+  state: RoundState;
+  bids: Record<string, number>;
+  made: Record<string, boolean | null>;
+  // If present[pid] === false, player is absent for the round. Missing implies present.
+  present?: Record<string, boolean>;
+}>;
 
 export type AppState = Readonly<{
   players: Record<string, string>;
   scores: Record<string, number>;
   rounds: Record<number, RoundData>;
-<<<<<<< HEAD
-  // Optional dense display order per player ID. Missing entries are handled by selectors.
-  display_order: Record<string, number>;
-  sp: Readonly<{
-    phase: 'setup' | 'bidding' | 'playing' | 'done';
-    roundNo: number;
-=======
   sp: Readonly<{
     phase: 'setup' | 'bidding' | 'playing' | 'done';
     roundNo: number | null;
->>>>>>> aaa869f8
     dealerId: string | null;
     order: string[];
     trump: 'clubs' | 'diamonds' | 'hearts' | 'spades' | null;
     trumpCard: { suit: 'clubs' | 'diamonds' | 'hearts' | 'spades'; rank: number } | null;
-<<<<<<< HEAD
-    hands: Record<string, Array<{ suit: 'clubs' | 'diamonds' | 'hearts' | 'spades'; rank: number }>>;
-    trickPlays: Array<{ playerId: string; card: { suit: 'clubs' | 'diamonds' | 'hearts' | 'spades'; rank: number } }>;
-    trickCounts: Record<string, number>;
-    trumpBroken: boolean;
-  }>;
-}>; 
-=======
     hands: Record<
       string,
       Array<{ suit: 'clubs' | 'diamonds' | 'hearts' | 'spades'; rank: number }>
@@ -115,24 +87,18 @@
     trumpBroken: boolean;
     leaderId: string | null;
   }>;
+  // Optional dense display order per player ID. Missing entries are handled by selectors.
+  display_order: Record<string, number>;
 }>;
->>>>>>> aaa869f8
 import { initialRounds, clampBid, finalizeRound } from './logic';
 
 export const INITIAL_STATE: AppState = {
   players: {},
   scores: {},
   rounds: initialRounds(),
-<<<<<<< HEAD
-  display_order: {},
-  sp: {
-    phase: 'setup',
-    roundNo: 1,
-=======
   sp: {
     phase: 'setup',
     roundNo: null,
->>>>>>> aaa869f8
     dealerId: null,
     order: [],
     trump: null,
@@ -141,11 +107,9 @@
     trickPlays: [],
     trickCounts: {},
     trumpBroken: false,
-<<<<<<< HEAD
-=======
     leaderId: null,
->>>>>>> aaa869f8
   },
+  display_order: {},
 } as const;
 
 export function reduce(state: AppState, event: AppEvent): AppState {
@@ -299,10 +263,7 @@
       const { round } = event.payload as EventMap['round/finalize'];
       return finalizeRound(state, round);
     }
-<<<<<<< HEAD
-=======
     // Single-player state transitions
->>>>>>> aaa869f8
     case 'sp/reset': {
       return { ...state, sp: { ...INITIAL_STATE.sp } };
     }
@@ -331,11 +292,8 @@
     }
     case 'sp/trick/played': {
       const { playerId, card } = event.payload as EventMap['sp/trick/played'];
-<<<<<<< HEAD
-=======
       // Idempotency: ignore if this player already played in the current trick
       if (state.sp.trickPlays.some((p) => p.playerId === playerId)) return state;
->>>>>>> aaa869f8
       const trickPlays = [...state.sp.trickPlays, { playerId, card }];
       const hands = { ...state.sp.hands };
       const arr = [...(hands[playerId] ?? [])];
@@ -346,29 +304,22 @@
     }
     case 'sp/trick/cleared': {
       const { winnerId } = event.payload as EventMap['sp/trick/cleared'];
-<<<<<<< HEAD
-      const trickCounts = { ...state.sp.trickCounts, [winnerId]: (state.sp.trickCounts[winnerId] ?? 0) + 1 };
-=======
       // Idempotency: only clear/increment if there were plays to clear
       if (!state.sp.trickPlays || state.sp.trickPlays.length === 0) return state;
       const trickCounts = {
         ...state.sp.trickCounts,
         [winnerId]: (state.sp.trickCounts[winnerId] ?? 0) + 1,
       };
->>>>>>> aaa869f8
       return { ...state, sp: { ...state.sp, trickPlays: [], trickCounts } };
     }
     case 'sp/trump-broken-set': {
       const { broken } = event.payload as EventMap['sp/trump-broken-set'];
       return { ...state, sp: { ...state.sp, trumpBroken: !!broken } };
     }
-<<<<<<< HEAD
-=======
     case 'sp/leader-set': {
       const { leaderId } = event.payload as EventMap['sp/leader-set'];
       return { ...state, sp: { ...state.sp, leaderId } };
     }
->>>>>>> aaa869f8
     default:
       return state;
   }
