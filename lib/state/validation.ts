--- conflicted
+++ resolved
@@ -8,9 +8,6 @@
 const playerId = id;
 const ts = z.number().finite();
 
-<<<<<<< HEAD
-const roundState: z.ZodType<RoundState> = z.enum(['locked', 'bidding', 'playing', 'complete', 'scored']);
-=======
 const roundState: z.ZodType<RoundState> = z.enum([
   'locked',
   'bidding',
@@ -20,7 +17,6 @@
 ]);
 
 // Single-player helpers
->>>>>>> aaa869f8
 const suit = z.enum(['clubs', 'diamonds', 'hearts', 'spades']);
 const card = z.object({ suit, rank: z.number().int().min(2).max(14) });
 
@@ -36,10 +32,7 @@
   'bid/set': z.object({ round, playerId, bid: z.number().int().nonnegative() }),
   'made/set': z.object({ round, playerId, made: z.boolean() }),
   'round/finalize': z.object({ round }),
-<<<<<<< HEAD
-=======
   // single-player
->>>>>>> aaa869f8
   'sp/reset': z.object({}),
   'sp/deal': z.object({
     roundNo: round,
@@ -53,10 +46,7 @@
   'sp/trick/played': z.object({ playerId: id, card }),
   'sp/trick/cleared': z.object({ winnerId: id }),
   'sp/trump-broken-set': z.object({ broken: z.boolean() }),
-<<<<<<< HEAD
-=======
   'sp/leader-set': z.object({ leaderId: id }),
->>>>>>> aaa869f8
 };
 
 const baseEventShape = z.object({
