import { describe, it, expect } from 'vitest';
import { createInstance } from '@/lib/state/instance';
import { makeEvent } from '@/lib/state/events';
import { openDB, storeNames, tx } from '@/lib/state/db';

function makeDbName(prefix = 'snap-heur') {
  return `${prefix}-${Math.random().toString(36).slice(2)}`;
}

async function listSnapshotHeights(dbName: string): Promise<number[]> {
  const db = await new Promise<IDBDatabase>((res, rej) => {
    const r = indexedDB.open(dbName);
    r.onsuccess = () => res(r.result);
    r.onerror = () => rej(r.error);
  });
  const t = db.transaction(['snapshots'], 'readonly');
  const curReq = t.objectStore('snapshots').openCursor();
  const heights: number[] = [];
  await new Promise<void>((res) => {
    curReq.onsuccess = () => {
      const c = curReq.result;
      if (!c) return res();
      heights.push((c.value as any).height as number);
      c.continue();
    };
    curReq.onerror = () => res();
  });
  db.close();
  return heights.sort((a, b) => a - b);
}

async function seedEvents(dbName: string, n: number) {
  const db = await openDB(dbName);
  const t = tx(db, 'readwrite', [storeNames.EVENTS]);
  const store = t.objectStore(storeNames.EVENTS);
  const baseTs = 1_700_000_000_000;
  // Enqueue all adds within a single transaction; await only transaction completion
  for (let i = 1; i <= n; i++) {
<<<<<<< HEAD
    const ev = makeEvent('score/added', { playerId: 'p1', delta: 1 }, {
      eventId: `seed-${i}`,
      ts: baseTs + i,
    });
    store.add(ev);
=======
    const ev = makeEvent(
      'score/added',
      { playerId: 'p1', delta: 1 },
      {
        eventId: `seed-${i}`,
        ts: baseTs + i,
      },
    );
    // Add without caring about seq key (autoIncrement)
    const req = store.add(ev);
    // eslint-disable-next-line no-await-in-loop
    await new Promise<void>((res, rej) => {
      req.onsuccess = () => res();
      req.onerror = () => rej(req.error);
    });
>>>>>>> aaa869f8
  }
  await new Promise<void>((res, rej) => {
    t.oncomplete = () => res();
    t.onerror = () => rej(t.error);
    t.onabort = () => rej(t.error);
  });
  db.close();
}

describe('snapshotEvery heuristic (pre-seeded)', () => {
  it('0 existing events -> snapshotEvery=20 (first snapshot at 20)', async () => {
    const dbName = makeDbName('heur0');
    const inst = await createInstance({ dbName, channelName: `chan-${dbName}` });
    const now = 1_700_100_000_000;
    for (let i = 1; i <= 20; i++) {
      await inst.append(
        makeEvent('score/added', { playerId: 'p1', delta: 1 }, { eventId: `e0-${i}`, ts: now + i }),
      );
    }
    inst.close();
    const heights = await listSnapshotHeights(dbName);
    expect(heights).toEqual([20]);
  });

  it('<=1000 existing (990) -> snapshotEvery=20 (first snapshot at 1000)', async () => {
    const dbName = makeDbName('heur1k');
    await seedEvents(dbName, 990);
    const inst = await createInstance({ dbName, channelName: `chan-${dbName}` });
    const now = 1_700_200_000_000;
    for (let i = 1; i <= 10; i++) {
      await inst.append(
        makeEvent('score/added', { playerId: 'p1', delta: 1 }, { eventId: `e1-${i}`, ts: now + i }),
      );
    }
    inst.close();
    const heights = await listSnapshotHeights(dbName);
    expect(heights).toEqual([1000]);
  });

  it('>1000 and <=5000 existing (2960) -> snapshotEvery=50 (first snapshot at 3000)', async () => {
    const dbName = makeDbName('heur5k');
    await seedEvents(dbName, 2960);
    const inst = await createInstance({ dbName, channelName: `chan-${dbName}` });
    const now = 1_700_300_000_000;
    for (let i = 1; i <= 40; i++) {
      await inst.append(
        makeEvent('score/added', { playerId: 'p1', delta: 1 }, { eventId: `e2-${i}`, ts: now + i }),
      );
    }
    inst.close();
    const heights = await listSnapshotHeights(dbName);
    expect(heights).toEqual([3000]);
  });

  it('>5000 and <=20000 existing (5001) -> snapshotEvery=100 (first snapshot at 5100)', async () => {
    const dbName = makeDbName('heur20k');
    await seedEvents(dbName, 5001);
    const inst = await createInstance({ dbName, channelName: `chan-${dbName}` });
    const now = 1_700_400_000_000;
    for (let i = 1; i <= 99; i++) {
      await inst.append(
        makeEvent('score/added', { playerId: 'p1', delta: 1 }, { eventId: `e3-${i}`, ts: now + i }),
      );
    }
    inst.close();
    const heights = await listSnapshotHeights(dbName);
    expect(heights).toEqual([5100]);
  }, 20000);
});<|MERGE_RESOLUTION|>--- conflicted
+++ resolved
@@ -36,13 +36,6 @@
   const baseTs = 1_700_000_000_000;
   // Enqueue all adds within a single transaction; await only transaction completion
   for (let i = 1; i <= n; i++) {
-<<<<<<< HEAD
-    const ev = makeEvent('score/added', { playerId: 'p1', delta: 1 }, {
-      eventId: `seed-${i}`,
-      ts: baseTs + i,
-    });
-    store.add(ev);
-=======
     const ev = makeEvent(
       'score/added',
       { playerId: 'p1', delta: 1 },
@@ -58,7 +51,6 @@
       req.onsuccess = () => res();
       req.onerror = () => rej(req.error);
     });
->>>>>>> aaa869f8
   }
   await new Promise<void>((res, rej) => {
     t.oncomplete = () => res();
