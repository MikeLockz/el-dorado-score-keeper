--- conflicted
+++ resolved
@@ -19,11 +19,8 @@
         'player/dropped',
         'player/removed',
         'player/renamed',
-<<<<<<< HEAD
+        'player/resumed',
         'players/reordered',
-=======
-        'player/resumed',
->>>>>>> 8ad69a3e
         'round/finalize',
         'round/state-set',
         'score/added',
