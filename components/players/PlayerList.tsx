'use client';

import React, { Fragment } from 'react';
import { Button, Card } from '@/components/ui';
import { Edit, Trash } from 'lucide-react';
import { useAppState } from '@/components/state-provider';
<<<<<<< HEAD
import { events, selectPlayersOrdered } from '@/lib/state';
=======
import { events, selectNextActionableRound } from '@/lib/state';
>>>>>>> 8ad69a3e

export default function PlayerList() {
  const { state, append, ready } = useAppState();
  const ordered = selectPlayersOrdered(state);
  const [localOrder, setLocalOrder] = React.useState(ordered);
  const [draggingId, setDraggingId] = React.useState<string | null>(null);
  React.useEffect(() => {
    if (!draggingId) setLocalOrder(ordered);
  }, [ordered, draggingId]);
  const players = localOrder;
  const minReached = players.length <= 2;

  const renamePlayer = async (playerId: string, currentName: string) => {
    const name = prompt('Rename player', currentName)?.trim();
    if (!name || name === currentName) return;
    await append(events.playerRenamed({ id: playerId, name }));
  };

  const removePlayer = async (playerId: string, currentName: string) => {
    if (players.length <= 2) {
      alert('At least 2 players are required.');
      return;
    }
    if (!confirm(`Remove player ${currentName}?`)) return;
    await append(events.playerRemoved({ id: playerId }));
  };

  const nextRound = selectNextActionableRound(state) ?? 1;
  const dropPlayer = async (playerId: string) => {
    await append(events.playerDropped({ id: playerId, fromRound: nextRound }));
  };
  const resumePlayer = async (playerId: string) => {
    await append(events.playerResumed({ id: playerId, fromRound: nextRound }));
  };

  return (
    <Card className="overflow-hidden">
      <div className="grid grid-cols-[1fr_auto] gap-x-2 text-sm">
        <div className="bg-slate-700 text-white p-2 font-bold">Player</div>
        <div className="bg-slate-700 text-white p-2 font-bold text-center">Actions</div>
        {ready && !minReached && players.length >= 3 && (
          <div className="col-span-2 px-2 py-1 text-xs text-slate-600 dark:text-slate-300 bg-slate-50 dark:bg-slate-900/40 border-b italic">
            Tip: drag names to reorder
          </div>
        )}
        {ready ? (
          <>
            {players.map((p, idx) => (
              <Fragment key={p.id}>
                <div
                  draggable={!minReached}
                  onDragStart={(e) => {
                    if (minReached) return;
                    setDraggingId(p.id);
                    try {
                      e.dataTransfer.setData('text/plain', p.id);
                    } catch {}
                    e.dataTransfer.effectAllowed = 'move';
                  }}
                  onDragOver={(e) => {
                    if (!draggingId) return;
                    e.preventDefault();
                    if (draggingId === p.id) return;
                    setLocalOrder((prev) => {
                      const from = prev.findIndex((x) => x.id === draggingId);
                      const to = prev.findIndex((x) => x.id === p.id);
                      if (from < 0 || to < 0 || from === to) return prev;
                      const next = prev.slice();
                      const [moved] = next.splice(from, 1);
                      next.splice(to, 0, moved);
                      return next;
                    });
                  }}
                  onDrop={(e) => {
                    if (!draggingId) return;
                    e.preventDefault();
                    const order = localOrder.map((x) => x.id);
                    void append(events.playersReordered({ order }));
                    setDraggingId(null);
                  }}
                  onDragEnd={() => {
                    if (!draggingId) return;
                    const order = localOrder.map((x) => x.id);
                    void append(events.playersReordered({ order }));
                    setDraggingId(null);
                  }}
                  aria-grabbed={draggingId === p.id || undefined}
                  aria-label={`Drag to reorder ${p.name}`}
                  className={`p-2 border-b truncate ${draggingId === p.id ? 'opacity-60' : ''} ${!minReached ? 'cursor-grab active:cursor-grabbing select-none' : ''}`}
                >
                  {p.name}
                </div>
                <div className="p-2 border-b text-center flex items-center justify-center gap-2">
                  {(() => {
                    const isDropped = (state.rounds[nextRound]?.present?.[p.id] === false);
                    return isDropped ? (
                      <Button
                        size="sm"
                        variant="outline"
                        onClick={() => void resumePlayer(p.id)}
                        className="h-7 px-2"
                        title="Re-add from next round"
                      >
                        +
                      </Button>
                    ) : (
                      <Button
                        size="sm"
                        variant="outline"
                        onClick={() => void dropPlayer(p.id)}
                        className="h-7 px-2"
                        title="Drop from next round"
                      >
                        -
                      </Button>
                    );
                  })()}
                  <Button
                    size="sm"
                    variant="outline"
                    onClick={() => void renamePlayer(p.id, p.name)}
                    className="h-7 px-2"
                  >
                    <Edit className="h-4 w-4" />
                  </Button>
                  <Button
                    size="sm"
                    variant="destructive"
                    onClick={() => void removePlayer(p.id, p.name)}
                    className="h-7 px-2"
                    disabled={minReached}
                  >
                    <Trash className="h-4 w-4" />
                  </Button>
                </div>
              </Fragment>
            ))}
            {players.length === 0 && (
              <div className="col-span-2 p-4 text-center text-slate-500">
                Add players to get started.
              </div>
            )}
          </>
        ) : (
          <>
            {Array.from({ length: 4 }).map((_, i) => (
              <Fragment key={`placeholder-${i}`}>
                <div className="p-2 border-b truncate text-slate-400">-</div>
                <div className="p-2 border-b text-center flex items-center justify-center gap-2">
                  <Button size="sm" variant="outline" disabled className="h-7 px-2">
                    <Edit className="h-4 w-4" />
                  </Button>
                  <Button size="sm" variant="destructive" disabled className="h-7 px-2">
                    <Trash className="h-4 w-4" />
                  </Button>
                </div>
              </Fragment>
            ))}
          </>
        )}
      </div>
    </Card>
  );
}<|MERGE_RESOLUTION|>--- conflicted
+++ resolved
@@ -4,11 +4,7 @@
 import { Button, Card } from '@/components/ui';
 import { Edit, Trash } from 'lucide-react';
 import { useAppState } from '@/components/state-provider';
-<<<<<<< HEAD
-import { events, selectPlayersOrdered } from '@/lib/state';
-=======
-import { events, selectNextActionableRound } from '@/lib/state';
->>>>>>> 8ad69a3e
+import { events, selectPlayersOrdered, selectNextActionableRound } from '@/lib/state';
 
 export default function PlayerList() {
   const { state, append, ready } = useAppState();
