--- conflicted
+++ resolved
@@ -1,6 +1,5 @@
 "use client"
 
-<<<<<<< HEAD
 import { useState, useEffect } from "react"
 import { Card } from "@/components/ui/card"
 import { Button } from "@/components/ui/button"
@@ -8,13 +7,6 @@
 import { Dialog, DialogContent, DialogHeader, DialogTitle } from "@/components/ui/dialog"
 import { Input } from "@/components/ui/input"
 import { Label } from "@/components/ui/label"
-=======
-import { useState } from "react"
-import { Card } from "@/components/ui/card"
-import { Button } from "@/components/ui/button"
-import { Plus, Minus } from "lucide-react"
-import { useAppState } from "@/components/state-provider"
->>>>>>> 0c08cc43
 
 function uuid() {
   if (typeof crypto !== 'undefined' && 'randomUUID' in crypto) return crypto.randomUUID()
@@ -29,19 +21,11 @@
 }
 
 export default function ScoreTracker() {
-<<<<<<< HEAD
-  const [players, setPlayers] = useState([
-    { id: 1, name: "Player 1", abbr: "P1" },
-    { id: 2, name: "Player 2", abbr: "P2" },
-    { id: 3, name: "Player 3", abbr: "P3" },
-    { id: 4, name: "Player 4", abbr: "P4" },
-  ])
-
-  // Generate rounds (10 down to 1 tricks)
-  const rounds = Array.from({ length: 10 }, (_, i) => ({
-    round: i + 1,
-    tricks: 10 - i,
-  }))
+  const { state, append } = useAppState()
+  const [name, setName] = useState("")
+
+  const players = Object.entries(state.players).map(([id, name]) => ({ id, name }))
+  const scoreOf = (id: string) => state.scores[id] ?? 0
 
   // Initialize round states - only first round is active
   const [roundStates, setRoundStates] = useState<RoundState[]>(() => {
@@ -271,24 +255,6 @@
       case "scored":
         return "bg-emerald-50"
     }
-=======
-  const { state, append } = useAppState()
-  const [name, setName] = useState("")
-
-  const players = Object.entries(state.players).map(([id, name]) => ({ id, name }))
-  const scoreOf = (id: string) => state.scores[id] ?? 0
-
-  const addPlayer = async () => {
-    const trimmed = name.trim()
-    if (!trimmed) return
-    const id = uuid()
-    await append({ type: 'player/added', payload: { id, name: trimmed }, eventId: uuid(), ts: Date.now() })
-    setName("")
-  }
-
-  const addScore = async (playerId: string, delta: number) => {
-    await append({ type: 'score/added', payload: { playerId, delta }, eventId: uuid(), ts: Date.now() })
->>>>>>> 0c08cc43
   }
 
   // Open player edit modal
@@ -340,7 +306,6 @@
   }
 
   return (
-<<<<<<< HEAD
     <div className="p-2 max-w-full mx-auto">
       <h1 className="text-lg font-bold mb-2 text-center">El Dorado Score Keeper</h1>
 
@@ -547,42 +512,6 @@
                 </div>
               ))}
             </>
-=======
-    <div className="p-4 max-w-md mx-auto space-y-4">
-      <h1 className="text-lg font-bold text-center">El Dorado Score Keeper</h1>
-
-      <Card className="p-3">
-        <div className="flex gap-2">
-          <input
-            className="flex-1 rounded border px-2 py-1 text-sm"
-            placeholder="Add player name"
-            value={name}
-            onChange={(e) => setName(e.target.value)}
-            onKeyDown={(e) => { if (e.key === 'Enter') addPlayer() }}
-          />
-          <Button onClick={addPlayer} size="sm">Add</Button>
-        </div>
-      </Card>
-
-      <Card className="p-3">
-        <div className="space-y-2">
-          {players.length === 0 && (
-            <div className="text-sm text-muted-foreground">No players yet. Add one above.</div>
-          )}
-          {players.map((p) => (
-            <div key={p.id} className="flex items-center justify-between gap-2">
-              <div className="flex items-center gap-2">
-                <div className="font-medium text-sm">{p.name}</div>
-                <div className="text-xs text-muted-foreground">score: {scoreOf(p.id)}</div>
-              </div>
-              <div className="flex items-center gap-1">
-                <Button size="icon" variant="outline" className="h-7 w-7" onClick={() => addScore(p.id, -5)}><Minus className="h-3 w-3" /></Button>
-                <Button size="icon" variant="outline" className="h-7 w-7" onClick={() => addScore(p.id, -1)}>-1</Button>
-                <Button size="icon" variant="outline" className="h-7 w-7" onClick={() => addScore(p.id, +1)}>+1</Button>
-                <Button size="icon" variant="outline" className="h-7 w-7" onClick={() => addScore(p.id, +5)}><Plus className="h-3 w-3" /></Button>
-              </div>
-            </div>
->>>>>>> 0c08cc43
           ))}
         </div>
       </Card>
