--- conflicted
+++ resolved
@@ -20,14 +20,9 @@
   type GameRecord,
   getGame,
   isGameRecordCompleted,
-<<<<<<< HEAD
-} from '@/lib/state';
-import * as analyticsEvents from '@/lib/observability/events';
-=======
 } from '@/lib/state/io';
 import { resolveSinglePlayerRoute, resolveScorecardRoute, SCORECARD_HUB_PATH } from '@/lib/state';
 import { trackArchivedGameRestored } from '@/lib/observability/events';
->>>>>>> 4098faf1
 import { RoutedModalFocusManager } from '@/components/dialogs/RoutedModalFocusManager';
 
 export default function RestoreGameModalClient() {
@@ -77,12 +72,10 @@
 
   const waitForRestoredRoute = React.useCallback(
     async (mode: 'single-player' | 'scorecard', previousEpoch: number): Promise<string> => {
-      if (awaitHydration) {
-        await Promise.race([
-          awaitHydration(previousEpoch),
-          new Promise((resolve) => setTimeout(resolve, 750)),
-        ]);
-      }
+      await Promise.race([
+        awaitHydration(previousEpoch),
+        new Promise((resolve) => setTimeout(resolve, 750)),
+      ]);
       const snapshot = stateRef.current;
       const candidate =
         mode === 'single-player'
@@ -116,11 +109,7 @@
           : mode === 'scorecard'
             ? await waitForRestoredRoute('scorecard', previousEpoch)
             : '/';
-      analyticsEvents.trackArchivedGameRestored({
-        gameId,
-        mode,
-        source: 'games.modal.restore',
-      });
+      trackArchivedGameRestored({ gameId, mode, source: 'games.modal.restore' });
       router.replace(redirectPath);
     } catch (error: unknown) {
       const reason = error instanceof Error ? error.message : 'Unable to restore game.';
