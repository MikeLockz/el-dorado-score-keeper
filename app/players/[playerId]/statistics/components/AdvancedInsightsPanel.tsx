'use client';

import React from 'react';
import clsx from 'clsx';
import { Activity, Flame, LineChart, TrendingDown, TrendingUp } from 'lucide-react';

import type { AdvancedMetrics } from '@/lib/state/player-statistics';
import { SuitGlyph } from '@/components/ui';

import styles from './AdvancedInsightsPanel.module.scss';

export type AdvancedInsightsPanelProps = Readonly<{
  loading: boolean;
  metrics: AdvancedMetrics | null;
  loadError?: string | null;
}>;

type SuitKey = 'clubs' | 'diamonds' | 'hearts' | 'spades';

const suits: ReadonlyArray<{ key: SuitKey; label: string }> = Object.freeze([
  { key: 'clubs', label: 'Clubs' },
  { key: 'diamonds', label: 'Diamonds' },
  { key: 'hearts', label: 'Hearts' },
  { key: 'spades', label: 'Spades' },
]);

const percentFormatter = new Intl.NumberFormat(undefined, {
  maximumFractionDigits: 1,
  minimumFractionDigits: 0,
});

const deltaFormatter = new Intl.NumberFormat(undefined, {
  maximumFractionDigits: 1,
  minimumFractionDigits: 1,
});

const scoreFormatter = new Intl.NumberFormat(undefined, {
  maximumFractionDigits: 1,
  minimumFractionDigits: 0,
});

export function AdvancedInsightsPanel({ loading, metrics, loadError }: AdvancedInsightsPanelProps) {
  if (!metrics) {
    const emptyMessage = loadError
      ? 'Advanced analytics are unavailable while historical data is offline.'
      : 'Complete a few games to unlock streak, volatility, and suit mastery insights.';
    return (
      <div className={styles.empty} role="status">
        {emptyMessage}
      </div>
    );
  }

  const trickAverage = metrics.trickEfficiency.averageDelta;
  const perfectStreak = metrics.trickEfficiency.perfectBidStreak;

  const suitRows = suits.map(({ key, label }) => {
    const winRate = metrics.suitMastery.trumpWinRateBySuit[key] ?? null;
    const trickSuccess = metrics.suitMastery.trickSuccessBySuit[key] ?? null;
    return { key, label, winRate, trickSuccess };
  });

  const highlightedSuit = suitRows.reduce<SuitKey | null>((best, row) => {
    if (row.trickSuccess == null) {
      return best;
    }
    if (best == null) {
      return row.key;
    }
    const current = metrics.suitMastery.trickSuccessBySuit[best] ?? null;
    if (current == null || row.trickSuccess > current) {
      return row.key;
    }
    return best;
  }, null);

  const volatility = metrics.scoreVolatility;
  const momentum = metrics.momentum;

  const sparkline = React.useMemo(
    () => buildSparklinePath(momentum.rollingAverageScores.map((entry) => entry.average)),
    [momentum.rollingAverageScores],
  );

  const rollingWindow = Math.min(momentum.rollingAverageScores.length, 5);
  const momentumHint = loading
    ? 'Calculating rolling average momentum…'
    : rollingWindow > 0
      ? `Rolling average covers the last ${rollingWindow} ${rollingWindow === 1 ? 'game' : 'games'}.`
      : 'Rolling average appears after you complete your next game.';

  return (
    <div className={styles.root}>
      <section className={styles.section} aria-label="Trick efficiency">
        <header className={styles.sectionHeader}>
          <Activity size={18} aria-hidden="true" />
          <span>Trick efficiency</span>
        </header>
        <div className={styles.metricGrid}>
          <MetricTile
            label="Avg trick delta"
            description="Difference between tricks won and bids placed."
            value={loading ? '...' : formatDelta(trickAverage)}
          />
          <MetricTile
            label="Perfect bid streak"
            description="Longest consecutive rounds with perfect bids."
            value={loading ? '...' : formatInteger(perfectStreak)}
            icon={<Flame size={16} aria-hidden="true" />}
          />
        </div>
      </section>

      <section className={styles.section} aria-label="Suit mastery">
        <header className={styles.sectionHeader}>
          <LineChart size={18} aria-hidden="true" />
          <span>Suit mastery</span>
        </header>
        <div className={styles.suitTable} role="table" aria-label="Suit mastery breakdown">
          <div className={clsx(styles.suitRow, styles.suitHeader)} role="row">
            <div className={styles.suitCell} role="columnheader" aria-sort="none">
              Suit
            </div>
            <div className={styles.suitMetric} role="columnheader">
              Trump win rate
            </div>
            <div className={styles.suitMetric} role="columnheader">
              Trick success
            </div>
          </div>
          {suitRows.map(({ key, label, winRate, trickSuccess }) => (
            <div
              key={key}
              className={clsx(styles.suitRow, highlightedSuit === key && styles.suitHighlight)}
              role="row"
              aria-label={`${label}: trump win rate ${formatPercent(winRate)}, trick success ${formatPercent(trickSuccess)}`}
            >
              <div className={styles.suitCell} role="cell">
                <SuitGlyph suit={key} title={`${label} suit`} aria-hidden="true" />
                <span>{label}</span>
              </div>
              <div className={styles.suitMetric} role="cell">
                {loading ? '...' : formatPercent(winRate)}
              </div>
              <div className={styles.suitMetric} role="cell">
                {loading ? '...' : formatPercent(trickSuccess)}
              </div>
            </div>
          ))}
        </div>
        {highlightedSuit == null ? (
          <div className={styles.suitHint} role="note">
            Play additional rounds to unlock suit mastery comparisons.
          </div>
        ) : null}
      </section>

      <section className={styles.section} aria-label="Score volatility">
        <header className={styles.sectionHeader}>
          <TrendingUp size={18} aria-hidden="true" />
          <span>Score volatility</span>
        </header>
        <div className={styles.metricGrid}>
          <MetricTile
            label="Score deviation"
            description="How widely scores vary across completed games."
            value={loading ? '...' : formatScore(volatility.standardDeviation)}
          />
          <MetricTile
            label="Largest comeback"
            description="Biggest deficit overcome in a winning game."
            value={loading ? '...' : formatScore(volatility.largestComeback)}
            icon={<TrendingUp size={16} aria-hidden="true" />}
          />
          <MetricTile
            label="Largest lead lost"
            description="Greatest lead surrendered in a loss."
            value={loading ? '...' : formatScore(volatility.largestLeadBlown)}
            icon={<TrendingDown size={16} aria-hidden="true" />}
          />
        </div>
      </section>

      <section className={styles.section} aria-label="Momentum">
        <header className={styles.sectionHeader}>
          <TrendingUp size={18} aria-hidden="true" />
          <span>Momentum</span>
        </header>
        <div className={styles.sparklineWrapper}>
          {loading ? (
            <div className={styles.sparklineEmpty}>Calculating rolling average…</div>
          ) : sparkline ? (
            <svg
              className={styles.sparkline}
              viewBox="0 0 240 80"
              role="img"
              aria-label="Rolling average score trend"
            >
              <path className={styles.sparklinePath} d={sparkline} />
            </svg>
          ) : (
            <div className={styles.sparklineEmpty}>
              Play additional games to unlock momentum trends.
            </div>
          )}
        </div>
        <div className={styles.momentumGrid}>
          <MetricTile
            label="Current win streak"
            description="Consecutive wins including the latest game."
            value={loading ? '...' : formatInteger(momentum.currentWinStreak)}
          />
          <MetricTile
            label="Best win streak"
            description="Longest run of consecutive victories."
            value={loading ? '...' : formatInteger(momentum.longestWinStreak)}
          />
        </div>
<<<<<<< HEAD
        <div
          className={styles.sparklineWrapper}
          role="img"
          aria-label="Rolling average score trend"
        >
          {sparkline ? (
            <svg
              className={styles.sparkline}
              viewBox="0 0 240 80"
              preserveAspectRatio="none"
              aria-hidden="true"
            >
              <path d={sparkline} className={styles.sparklinePath} />
            </svg>
          ) : (
            <span className={styles.sparklineEmpty}>
              Play a few more games to unlock momentum trends.
            </span>
          )}
        </div>
        <p className={styles.momentumHint} role="note">
          {momentumHint}
        </p>
=======
        {rollingWindow > 0 ? (
          <div className={styles.momentumHint} role="note">
            {`Rolling average covers the last ${rollingWindow} ${
              rollingWindow === 1 ? 'game' : 'games'
            }.`}
          </div>
        ) : null}
>>>>>>> 4098faf1
      </section>
    </div>
  );
}

type MetricTileProps = Readonly<{
  label: string;
  description: string;
  value: string;
  icon?: React.ReactNode;
}>;

function MetricTile({ label, description, value, icon }: MetricTileProps) {
  return (
    <div className={styles.metricTile} role="group" aria-roledescription="metric">
      <div className={styles.metricHeading}>
        {icon ? <span className={styles.metricIcon}>{icon}</span> : null}
        <span className={styles.metricLabel}>{label}</span>
      </div>
      <div className={styles.metricValue} aria-live="polite">
        {value}
      </div>
      <p className={styles.metricDescription}>{description}</p>
    </div>
  );
}

function formatDelta(value: number | null): string {
  if (value == null || Number.isNaN(value)) {
    return '—';
  }
  if (value === 0) {
    return '0.0';
  }
  const formatted = deltaFormatter.format(Math.abs(value));
  return value > 0 ? `+${formatted}` : `-${formatted}`;
}

function formatInteger(value: number | null | undefined): string {
  if (value == null || !Number.isFinite(value)) {
    return '—';
  }
  return Math.trunc(value).toString();
}

function formatPercent(value: number | null): string {
  if (value == null || !Number.isFinite(value)) {
    return '—';
  }
  return `${percentFormatter.format(value)}%`;
}

function formatScore(value: number | null): string {
  if (value == null || !Number.isFinite(value)) {
    return '—';
  }
  return scoreFormatter.format(value);
}

function buildSparklinePath(values: ReadonlyArray<number>): string | null {
  if (!values || values.length < 2) {
    return null;
  }
  const width = 240;
  const height = 80;
  const padding = 12;
  const min = Math.min(...values);
  const max = Math.max(...values);
  const range = max - min || 1;
  const toPoint = (value: number, index: number) => {
    const x =
      values.length === 1
        ? padding
        : padding + (index / (values.length - 1)) * (width - padding * 2);
    const y = height - padding - ((value - min) / range) * (height - padding * 2);
    return [x, y] as const;
  };
  const [startX, startY] = toPoint(values[0]!, 0);
  const segments = values
    .slice(1)
    .map((value, index) => {
      const [x, y] = toPoint(value!, index + 1);
      return `L ${x.toFixed(2)} ${y.toFixed(2)}`;
    })
    .join(' ');
  return `M ${startX.toFixed(2)} ${startY.toFixed(2)} ${segments}`;
}<|MERGE_RESOLUTION|>--- conflicted
+++ resolved
@@ -216,7 +216,6 @@
             value={loading ? '...' : formatInteger(momentum.longestWinStreak)}
           />
         </div>
-<<<<<<< HEAD
         <div
           className={styles.sparklineWrapper}
           role="img"
@@ -240,15 +239,6 @@
         <p className={styles.momentumHint} role="note">
           {momentumHint}
         </p>
-=======
-        {rollingWindow > 0 ? (
-          <div className={styles.momentumHint} role="note">
-            {`Rolling average covers the last ${rollingWindow} ${
-              rollingWindow === 1 ? 'game' : 'games'
-            }.`}
-          </div>
-        ) : null}
->>>>>>> 4098faf1
       </section>
     </div>
   );
