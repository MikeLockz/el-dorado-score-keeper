--- conflicted
+++ resolved
@@ -19,18 +19,17 @@
 };
 
 type PageParams = {
-<<<<<<< HEAD
   params?: RouteParams;
-=======
-  params: RouteParams;
->>>>>>> 4098faf1
 };
 
 function isPromiseLike<T>(value: unknown): value is Promise<T> {
   return !!value && typeof (value as { then?: unknown }).then === 'function';
 }
 
-async function resolveParams(params: Promise<RouteParams> | RouteParams): Promise<RouteParams> {
+async function resolveParams(
+  params: Promise<RouteParams> | RouteParams | undefined,
+): Promise<RouteParams> {
+  if (!params) return {};
   if (isPromiseLike<RouteParams>(params)) {
     return params;
   }
@@ -49,13 +48,8 @@
   return `Download or share the summary for scorecard session ${scorecardId}.`;
 }
 
-<<<<<<< HEAD
 export async function generateMetadata({ params }: MetadataParams): Promise<Metadata> {
   const { scorecardId: rawId = '' } = await resolveParams(params);
-=======
-export async function generateMetadata({ params }: PageParams): Promise<Metadata> {
-  const { scorecardId: rawId = '' } = params ?? {};
->>>>>>> 4098faf1
   const scorecardId = scrubDynamicParam(rawId);
   const title = makeTitle(scorecardId);
   const description = makeDescription(scorecardId);
@@ -77,11 +71,7 @@
   };
 }
 
-<<<<<<< HEAD
 export default function ScorecardSummaryPage({ params }: PageParams = {}) {
-=======
-export default function ScorecardSummaryPage({ params }: PageParams) {
->>>>>>> 4098faf1
   const { scorecardId: rawId = '' } = params ?? {};
   const scorecardId = scrubDynamicParam(rawId);
   if (scorecardId === 'scorecard-default') {
