--- conflicted
+++ resolved
@@ -2,10 +2,7 @@
 
 import React from 'react';
 import { Loader2 } from 'lucide-react';
-<<<<<<< HEAD
-=======
-import { useParams, useRouter } from 'next/navigation';
->>>>>>> 4098faf1
+import { useParams } from 'next/navigation';
 
 import { useAppState } from '@/components/state-provider';
 import { selectScorecardById, scorecardPath } from '@/lib/state';
@@ -38,36 +35,20 @@
 }
 
 export function ScorecardSummaryPageClient({ scorecardId }: ScorecardSummaryPageClientProps) {
-<<<<<<< HEAD
+  const params = useParams();
   const { state, ready, context } = useAppState();
   const { toast } = useToastSafe();
-  const hasResizeObserver =
-    typeof window === 'undefined' || typeof window.ResizeObserver === 'function';
 
   const resolvedScorecardId = React.useMemo(() => {
-    if (scorecardId && scorecardId !== 'scorecard-session') return scorecardId;
+    const trimmed = scorecardId?.trim() ?? '';
+    if (trimmed && trimmed !== 'scorecard-session') return trimmed;
+    const rawParam = params?.scorecardId as string | string[] | undefined;
+    const paramId = scrubDynamicParam(rawParam);
+    if (paramId) return paramId;
     if (context?.scorecardId) return context.scorecardId;
     if (state.activeScorecardRosterId) return state.activeScorecardRosterId;
-    return scorecardId ?? null;
-  }, [context?.scorecardId, scorecardId, state.activeScorecardRosterId]);
-=======
-  const router = useRouter();
-  const params = useParams();
-  const { state, ready } = useAppState();
-  let toastApi: ReturnType<typeof useToast> | null = null;
-  try {
-    toastApi = useToast();
-  } catch {
-    toastApi = null;
-  }
-  const toast = toastApi?.toast ?? (() => {});
-
-  const resolvedScorecardId = React.useMemo(() => {
-    if (scorecardId && scorecardId.trim()) return scorecardId.trim();
-    const raw = params?.scorecardId as string | string[] | undefined;
-    return scrubDynamicParam(raw);
-  }, [params, scorecardId]);
->>>>>>> 4098faf1
+    return trimmed || null;
+  }, [context?.scorecardId, params, scorecardId, state.activeScorecardRosterId]);
 
   const session = React.useMemo(
     () => selectScorecardById(state, resolvedScorecardId),
@@ -83,15 +64,9 @@
   const maxScore = players.length > 0 ? Math.max(...players.map((p) => p.score)) : 0;
 
   const handlePrint = React.useCallback(() => {
-<<<<<<< HEAD
     const targetId = resolvedScorecardId ?? 'scorecard-session';
     trackScorecardSummaryExport({
       scorecardId: targetId,
-=======
-    if (!resolvedScorecardId) return;
-    trackScorecardSummaryExport({
-      scorecardId: resolvedScorecardId,
->>>>>>> 4098faf1
       format: 'print',
       source: 'scorecard.summary.page',
     });
@@ -101,15 +76,9 @@
   }, [resolvedScorecardId]);
 
   const handleCopyLink = React.useCallback(async () => {
-<<<<<<< HEAD
     const targetId = resolvedScorecardId ?? 'scorecard-session';
     await shareLink({
       href: scorecardPath(targetId, 'summary'),
-=======
-    if (!resolvedScorecardId) return;
-    await shareLink({
-      href: scorecardPath(resolvedScorecardId, 'summary'),
->>>>>>> 4098faf1
       toast,
       title: 'Scorecard summary',
       successMessage: 'Scorecard summary link copied',
@@ -132,7 +101,7 @@
   }
 
   const canRenderCurrentGame =
-    typeof window !== 'undefined' && typeof (window as any).ResizeObserver === 'function';
+    typeof window !== 'undefined' && typeof window.ResizeObserver === 'function';
 
   return (
     <div className={styles.container}>
@@ -173,7 +142,6 @@
           ))
         )}
       </section>
-<<<<<<< HEAD
       <div className={styles.actions}>
         <Button variant="outline" onClick={handleCopyLink} type="button">
           Copy link
@@ -182,18 +150,11 @@
           Print summary
         </Button>
       </div>
-      {hasResizeObserver ? (
-        <CurrentGame
-          disableInputs
-          disableRoundStateCycling
-          key={`${resolvedScorecardId ?? 'scorecard'}-summary`}
-=======
       {canRenderCurrentGame ? (
         <CurrentGame
           disableInputs
           disableRoundStateCycling
           key={`${resolvedScorecardId || 'summary'}-summary`}
->>>>>>> 4098faf1
         />
       ) : null}
     </div>
