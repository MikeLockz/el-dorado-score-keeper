{
  "permissions": {
    "allow": [
      "Bash(npm test)",
      "Bash(npm test:*)",
      "Bash(node:*)",
      "Bash(npx tsx:*)",
      "Bash(npx vitest:*)",
      "Bash(pnpm test:*)",
      "Bash(timeout:*)",
      "Bash(sort:*)",
      "Bash(find:*)",
      "Bash(git config:*)",
      "Bash(git stash:*)",
      "Bash(git push:*)",
      "Bash(git checkout:*)",
      "Bash(npm run build)",
      "Bash(git pull:*)",
      "Bash(git fetch:*)",
      "Bash(git reset:*)",
      "Bash(git rm:*)",
      "Bash(git add:*)",
      "Bash(git commit:*)",
<<<<<<< HEAD
      "Bash(pnpm format:*)",
      "Bash(pnpm typecheck:*)",
      "Bash(pnpm lint:*)"
=======
      "Bash(npm run test:*)",
      "Bash(pnpm coverage:*)",
      "Bash(pnpm vitest run:*)"
>>>>>>> 857d4f2f
    ],
    "deny": [],
    "ask": []
  }
}<|MERGE_RESOLUTION|>--- conflicted
+++ resolved
@@ -21,15 +21,12 @@
       "Bash(git rm:*)",
       "Bash(git add:*)",
       "Bash(git commit:*)",
-<<<<<<< HEAD
       "Bash(pnpm format:*)",
       "Bash(pnpm typecheck:*)",
-      "Bash(pnpm lint:*)"
-=======
+      "Bash(pnpm lint:*)",
       "Bash(npm run test:*)",
       "Bash(pnpm coverage:*)",
       "Bash(pnpm vitest run:*)"
->>>>>>> 857d4f2f
     ],
     "deny": [],
     "ask": []
